--- conflicted
+++ resolved
@@ -1,54 +1,3 @@
-<<<<<<< HEAD
-"""
-Faster RCNN model with the SqueezeNet1_1 model from Torchvision.
-Torchvision link: https://pytorch.org/vision/stable/models.html#id15
-SqueezeNet repo: https://github.com/forresti/SqueezeNet/tree/master/SqueezeNet_v1.1
-"""
-
-import torchvision
-
-from torchvision.models.detection import FasterRCNN
-from torchvision.models.detection.rpn import AnchorGenerator
-
-def create_model(num_classes=81, pretrained=True, coco_model=False):
-    # Load the pretrained SqueezeNet1_1 backbone.
-    backbone = torchvision.models.squeezenet1_1(weights='DEFAULT').features
-
-    # We need the output channels of the last convolutional layers from
-    # the features for the Faster RCNN model.
-    # It is 512 for SqueezeNet1_1.
-    backbone.out_channels = 512
-
-    # Generate anchors using the RPN. Here, we are using 5x3 anchors.
-    # Meaning, anchors with 5 different sizes and 3 different aspect 
-    # ratios.
-    anchor_generator = AnchorGenerator(
-        sizes=((32, 64, 128, 256, 512),),
-        aspect_ratios=((0.5, 1.0, 2.0),)
-    )
-
-    # Feature maps to perform RoI cropping.
-    # If backbone returns a Tensor, `featmap_names` is expected to
-    # be [0]. We can choose which feature maps to use.
-    roi_pooler = torchvision.ops.MultiScaleRoIAlign(
-        featmap_names=['0'],
-        output_size=7,
-        sampling_ratio=2
-    )
-
-    # Final Faster RCNN model.
-    model = FasterRCNN(
-        backbone=backbone,
-        num_classes=num_classes,
-        rpn_anchor_generator=anchor_generator,
-        box_roi_pool=roi_pooler
-    )
-    return model
-
-if __name__ == '__main__':
-    from model_summary import summary
-    model = create_model(81, pretrained=True)
-=======
 """
 Faster RCNN model with the SqueezeNet1_1 model from Torchvision.
 Torchvision link: https://pytorch.org/vision/stable/models.html#id15
@@ -100,5 +49,4 @@
 if __name__ == '__main__':
     from model_summary import summary
     model = create_model(81, pretrained=True)
->>>>>>> 4e2f8a30
-    summary(model)+    summary(model)
