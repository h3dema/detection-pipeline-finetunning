--- conflicted
+++ resolved
@@ -1,29 +1,3 @@
-<<<<<<< HEAD
-import torchvision
-
-from torchvision.models.detection.faster_rcnn import FastRCNNPredictor
-
-def create_model(num_classes, pretrained=True, coco_model=False):
-    
-    # load Faster RCNN pre-trained model
-    model = torchvision.models.detection.fasterrcnn_mobilenet_v3_large_320_fpn(
-        weights='DEFAULT'
-    )
-
-    if coco_model: # Return the COCO pretrained model for COCO classes.
-        return model, coco_model
-
-    # get the number of input features 
-    in_features = model.roi_heads.box_predictor.cls_score.in_features
-    # define a new head for the detector with required number of classes
-    model.roi_heads.box_predictor = FastRCNNPredictor(in_features, num_classes) 
-
-    return model
-
-if __name__ == '__main__':
-    from model_summary import summary
-    model = create_model(num_classes=81, pretrained=True, coco_model=True)
-=======
 import torchvision
 
 from torchvision.models.detection.faster_rcnn import FastRCNNPredictor
@@ -50,5 +24,4 @@
 if __name__ == '__main__':
     from model_summary import summary
     model = create_model(num_classes=81, pretrained=True, coco_model=True)
->>>>>>> 4e2f8a30
-    summary(model)+    summary(model)
