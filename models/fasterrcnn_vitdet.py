--- conflicted
+++ resolved
@@ -1,4 +1,3 @@
-<<<<<<< HEAD
 """
 A lot of scripts borrowed/adapted from Detectron2.
 https://github.com/facebookresearch/detectron2/blob/38af375052d3ae7331141bc1a22cfa2713b02987/detectron2/modeling/backbone/backbone.py#L11
@@ -13,15 +12,16 @@
 from functools import partial
 from torchvision.models.detection import FasterRCNN
 from models.layers import (
-    Backbone, 
-    PatchEmbed, 
-    Block, 
+    Backbone,
+    PatchEmbed,
+    Block,
     get_abs_pos,
     get_norm,
     Conv2d,
     LastLevelMaxPool
 )
 from models.utils import _assert_strides_are_log2_contiguous
+
 
 class ViT(Backbone):
     """
@@ -55,7 +55,7 @@
         out_feature="last_feat",
     ):
         """
-        
+
         :param img_size (int): Input image size.
         :param patch_size (int): Patch size.
         :param in_chans (int): Number of input image channels.
@@ -152,6 +152,7 @@
 
         outputs = {self._out_features[0]: x.permute(0, 3, 1, 2)}
         return outputs
+
 
 class SimpleFeaturePyramid(Backbone):
     """
@@ -291,6 +292,7 @@
             results.extend(self.top_block(top_block_in_feature))
         assert len(self._out_features) == len(results)
         return {f: res for f, res in zip(self._out_features, results)}
+
 
 def create_model(num_classes=81, pretrained=True, coco_model=False):
     # Base
@@ -358,375 +360,8 @@
     )
     return model
 
+
 if __name__ == '__main__':
     from model_summary import summary
     model = create_model(81, pretrained=True)
-=======
-"""
-A lot of scripts borrowed/adapted from Detectron2.
-https://github.com/facebookresearch/detectron2/blob/38af375052d3ae7331141bc1a22cfa2713b02987/detectron2/modeling/backbone/backbone.py#L11
-"""
-
-import torch.nn as nn
-import torch
-import torch.nn.functional as F
-import math
-import torchvision
-
-from functools import partial
-from torchvision.models.detection import FasterRCNN
-from models.layers import (
-    Backbone,
-    PatchEmbed,
-    Block,
-    get_abs_pos,
-    get_norm,
-    Conv2d,
-    LastLevelMaxPool
-)
-from models.utils import _assert_strides_are_log2_contiguous
-
-
-class ViT(Backbone):
-    """
-    This module implements Vision Transformer (ViT) backbone in :paper:`vitdet`.
-    "Exploring Plain Vision Transformer Backbones for Object Detection",
-    https://arxiv.org/abs/2203.16527
-    """
-
-    def __init__(
-        self,
-        img_size=1024,
-        patch_size=16,
-        in_chans=3,
-        embed_dim=768,
-        depth=12,
-        num_heads=12,
-        mlp_ratio=4.0,
-        qkv_bias=True,
-        drop_path_rate=0.0,
-        norm_layer=nn.LayerNorm,
-        act_layer=nn.GELU,
-        use_abs_pos=True,
-        use_rel_pos=False,
-        rel_pos_zero_init=True,
-        window_size=0,
-        window_block_indexes=(),
-        residual_block_indexes=(),
-        use_act_checkpoint=False,
-        pretrain_img_size=224,
-        pretrain_use_cls_token=True,
-        out_feature="last_feat",
-    ):
-        """
-
-        :param img_size (int): Input image size.
-        :param patch_size (int): Patch size.
-        :param in_chans (int): Number of input image channels.
-        :param embed_dim (int): Patch embedding dimension.
-        :param depth (int): Depth of ViT.
-        :param num_heads (int): Number of attention heads in each ViT block.
-        :param mlp_ratio (float): Ratio of mlp hidden dim to embedding dim.
-        :param qkv_bias (bool): If True, add a learnable bias to query, key, value.
-        :param drop_path_rate (float): Stochastic depth rate.
-        :param norm_layer (nn.Module): Normalization layer.
-        :param act_layer (nn.Module): Activation layer.
-        :param use_abs_pos (bool): If True, use absolute positional embeddings.
-        :param use_rel_pos (bool): If True, add relative positional embeddings to the attention map.
-        :param rel_pos_zero_init (bool): If True, zero initialize relative positional parameters.
-        :param window_size (int): Window size for window attention blocks.
-        :param window_block_indexes (list): Indexes for blocks using window attention.
-        :param residual_block_indexes (list): Indexes for blocks using conv propagation.
-        :param use_act_checkpoint (bool): If True, use activation checkpointing.
-        :param pretrain_img_size (int): input image size for pretraining models.
-        :param pretrain_use_cls_token (bool): If True, pretrainig models use class token.
-        :param out_feature (str): name of the feature from the last block.
-        """
-        super().__init__()
-        self.pretrain_use_cls_token = pretrain_use_cls_token
-
-        self.patch_embed = PatchEmbed(
-            kernel_size=(patch_size, patch_size),
-            stride=(patch_size, patch_size),
-            in_chans=in_chans,
-            embed_dim=embed_dim,
-        )
-
-        if use_abs_pos:
-            # Initialize absolute positional embedding with pretrain image size.
-            num_patches = (pretrain_img_size // patch_size) * (pretrain_img_size // patch_size)
-            num_positions = (num_patches + 1) if pretrain_use_cls_token else num_patches
-            self.pos_embed = nn.Parameter(torch.zeros(1, num_positions, embed_dim))
-        else:
-            self.pos_embed = None
-
-        # stochastic depth decay rule
-        dpr = [x.item() for x in torch.linspace(0, drop_path_rate, depth)]
-
-        self.blocks = nn.ModuleList()
-        for i in range(depth):
-            block = Block(
-                dim=embed_dim,
-                num_heads=num_heads,
-                mlp_ratio=mlp_ratio,
-                qkv_bias=qkv_bias,
-                drop_path=dpr[i],
-                norm_layer=norm_layer,
-                act_layer=act_layer,
-                use_rel_pos=use_rel_pos,
-                rel_pos_zero_init=rel_pos_zero_init,
-                window_size=window_size if i in window_block_indexes else 0,
-                use_residual_block=i in residual_block_indexes,
-                input_size=(img_size // patch_size, img_size // patch_size),
-            )
-            if use_act_checkpoint:
-                # TODO: use torch.utils.checkpoint
-                from fairscale.nn.checkpoint import checkpoint_wrapper
-
-                block = checkpoint_wrapper(block)
-            self.blocks.append(block)
-
-        self._out_feature_channels = {out_feature: embed_dim}
-        self._out_feature_strides = {out_feature: patch_size}
-        self._out_features = [out_feature]
-
-        if self.pos_embed is not None:
-            nn.init.trunc_normal_(self.pos_embed, std=0.02)
-
-        self.apply(self._init_weights)
-
-    def _init_weights(self, m):
-        if isinstance(m, nn.Linear):
-            nn.init.trunc_normal_(m.weight, std=0.02)
-            if isinstance(m, nn.Linear) and m.bias is not None:
-                nn.init.constant_(m.bias, 0)
-        elif isinstance(m, nn.LayerNorm):
-            nn.init.constant_(m.bias, 0)
-            nn.init.constant_(m.weight, 1.0)
-
-    def forward(self, x):
-        x = self.patch_embed(x)
-        if self.pos_embed is not None:
-            x = x + get_abs_pos(
-                self.pos_embed, self.pretrain_use_cls_token, (x.shape[1], x.shape[2])
-            )
-
-        for blk in self.blocks:
-            x = blk(x)
-
-        outputs = {self._out_features[0]: x.permute(0, 3, 1, 2)}
-        return outputs
-
-
-class SimpleFeaturePyramid(Backbone):
-    """
-    This module implements SimpleFeaturePyramid in :paper:`vitdet`.
-    It creates pyramid features built on top of the input feature map.
-    """
-
-    def __init__(
-        self,
-        net,
-        in_feature,
-        out_channels,
-        scale_factors,
-        top_block=None,
-        norm="LN",
-        square_pad=0,
-    ):
-        """
-        :param net (Backbone): module representing the subnetwork backbone.
-                Must be a subclass of :class:`Backbone`.
-        :param in_feature (str): names of the input feature maps coming
-                from the net.
-        :param out_channels (int): number of channels in the output feature maps.
-        :param scale_factors (list[float]): list of scaling factors to upsample or downsample
-                the input features for creating pyramid features.
-        :param top_block (nn.Module or None): if provided, an extra operation will
-                be performed on the output of the last (smallest resolution)
-                pyramid output, and the result will extend the result list. The top_block
-                further downsamples the feature map. It must have an attribute
-                "num_levels", meaning the number of extra pyramid levels added by
-                this block, and "in_feature", which is a string representing
-                its input feature (e.g., p5).
-        :param norm (str): the normalization to use.
-        :param square_pad (int): If > 0, require input images to be padded to specific square size.
-        """
-        super(SimpleFeaturePyramid, self).__init__()
-        assert isinstance(net, Backbone)
-
-        self.scale_factors = scale_factors
-
-        input_shapes = net.output_shape()
-        strides = [int(input_shapes[in_feature].stride / scale) for scale in scale_factors]
-        _assert_strides_are_log2_contiguous(strides)
-
-        dim = input_shapes[in_feature].channels
-        self.stages = []
-        use_bias = norm == ""
-        for idx, scale in enumerate(scale_factors):
-            out_dim = dim
-            if scale == 4.0:
-                layers = [
-                    nn.ConvTranspose2d(dim, dim // 2, kernel_size=2, stride=2),
-                    get_norm(norm, dim // 2),
-                    nn.GELU(),
-                    nn.ConvTranspose2d(dim // 2, dim // 4, kernel_size=2, stride=2),
-                ]
-                out_dim = dim // 4
-            elif scale == 2.0:
-                layers = [nn.ConvTranspose2d(dim, dim // 2, kernel_size=2, stride=2)]
-                out_dim = dim // 2
-            elif scale == 1.0:
-                layers = []
-            elif scale == 0.5:
-                layers = [nn.MaxPool2d(kernel_size=2, stride=2)]
-            else:
-                raise NotImplementedError(f"scale_factor={scale} is not supported yet.")
-
-            layers.extend(
-                [
-                    Conv2d(
-                        out_dim,
-                        out_channels,
-                        kernel_size=1,
-                        bias=use_bias,
-                        norm=get_norm(norm, out_channels),
-                    ),
-                    Conv2d(
-                        out_channels,
-                        out_channels,
-                        kernel_size=3,
-                        padding=1,
-                        bias=use_bias,
-                        norm=get_norm(norm, out_channels),
-                    ),
-                ]
-            )
-            layers = nn.Sequential(*layers)
-
-            stage = int(math.log2(strides[idx]))
-            self.add_module(f"simfp_{stage}", layers)
-            self.stages.append(layers)
-
-        self.net = net
-        self.in_feature = in_feature
-        self.top_block = top_block
-        # Return feature names are "p<stage>", like ["p2", "p3", ..., "p6"]
-        self._out_feature_strides = {"p{}".format(int(math.log2(s))): s for s in strides}
-        # top block output feature maps.
-        if self.top_block is not None:
-            for s in range(stage, stage + self.top_block.num_levels):
-                self._out_feature_strides["p{}".format(s + 1)] = 2 ** (s + 1)
-
-        self._out_features = list(self._out_feature_strides.keys())
-        self._out_feature_channels = {k: out_channels for k in self._out_features}
-        self._size_divisibility = strides[-1]
-        self._square_pad = square_pad
-
-    @property
-    def padding_constraints(self):
-        return {
-            "size_divisiblity": self._size_divisibility,
-            "square_size": self._square_pad,
-        }
-
-    def forward(self, x):
-        """
-        :param x: Tensor of shape (N,C,H,W). H, W must be a multiple of ``self.size_divisibility``.
-        Returns:
-            dict[str->Tensor]:
-                mapping from feature map name to pyramid feature map tensor
-                in high to low resolution order. Returned feature names follow the FPN
-                convention: "p<stage>", where stage has stride = 2 ** stage e.g.,
-                ["p2", "p3", ..., "p6"].
-        """
-        bottom_up_features = self.net(x)
-        features = bottom_up_features[self.in_feature]
-        results = []
-
-        for stage in self.stages:
-            results.append(stage(features))
-
-        if self.top_block is not None:
-            if self.top_block.in_feature in bottom_up_features:
-                top_block_in_feature = bottom_up_features[self.top_block.in_feature]
-            else:
-                top_block_in_feature = results[self._out_features.index(self.top_block.in_feature)]
-            results.extend(self.top_block(top_block_in_feature))
-        assert len(self._out_features) == len(results)
-        return {f: res for f, res in zip(self._out_features, results)}
-
-
-def create_model(num_classes=81, pretrained=True, coco_model=False):
-    # Base
-    embed_dim, depth, num_heads, dp = 768, 12, 12, 0.1
-    # Load the pretrained SqueezeNet1_1 backbone.
-    net = ViT(  # Single-scale ViT backbone
-        img_size=1024,
-        patch_size=16,
-        embed_dim=embed_dim,
-        depth=depth,
-        num_heads=num_heads,
-        drop_path_rate=dp,
-        window_size=14,
-        mlp_ratio=4,
-        qkv_bias=True,
-        norm_layer=partial(nn.LayerNorm, eps=1e-6),
-        window_block_indexes=[
-            # 2, 5, 8 11 for global attention
-            0,
-            1,
-            3,
-            4,
-            6,
-            7,
-            9,
-            10,
-        ],
-        residual_block_indexes=[],
-        use_rel_pos=True,
-        out_feature="last_feat",
-    )
-
-    if pretrained:
-        print('Loading MAE Pretrained ViT Base weights...')
-        # ckpt = torch.utis('weights/mae_pretrain_vit_base.pth')
-        ckpt = torch.hub.load_state_dict_from_url('https://dl.fbaipublicfiles.com/mae/pretrain/mae_pretrain_vit_base.pth')
-        net.load_state_dict(ckpt['model'], strict=False)
-
-    backbone = SimpleFeaturePyramid(
-        net,
-        in_feature="last_feat",
-        out_channels=256,
-        scale_factors=(4.0, 2.0, 1.0, 0.5),
-        top_block=LastLevelMaxPool(),
-        norm="LN",
-        square_pad=1024,
-    )
-
-    backbone.out_channels = 256
-
-    # Feature maps to perform RoI cropping.
-    # If backbone returns a Tensor, `featmap_names` is expected to
-    # be [0]. We can choose which feature maps to use.
-    roi_pooler = torchvision.ops.MultiScaleRoIAlign(
-        featmap_names=backbone._out_features,
-        output_size=7,
-        sampling_ratio=2
-    )
-
-    # Final Faster RCNN model.
-    model = FasterRCNN(
-        backbone=backbone,
-        num_classes=num_classes,
-        box_roi_pool=roi_pooler
-    )
-    return model
-
-
-if __name__ == '__main__':
-    from model_summary import summary
-    model = create_model(81, pretrained=True)
->>>>>>> 4e2f8a30
-    summary(model)+    summary(model)
