--- conflicted
+++ resolved
@@ -1,75 +1,3 @@
-<<<<<<< HEAD
-"""
-Faster RCNN Head with MobileViT XXS (Extra Extra Small) as backbone.
-You need to install vision_transformers library for this.
-Find the GitHub project here:
-https://github.com/sovit-123/vision_transformers
-"""
-
-import torchvision
-import torch.nn as nn
-import sys
-
-from torchvision.models.detection import FasterRCNN
-from torchvision.models.detection.rpn import AnchorGenerator
-
-try:
-    from vision_transformers.models.mobile_vit import mobilevit_xxs
-except:
-    print('Please intall Vision Transformers to use MobileViT backbones')
-    print('You can do pip install vision_transformers')
-    print('Or visit the following link for the latest updates')
-    print('https://github.com/sovit-123/vision_transformers')
-    assert ('vision_transformers' in sys.modules), 'vision_transformers not found'
-
-def create_model(num_classes, pretrained=True, coco_model=False):
-    # Load the backbone.
-    model_backbone = mobilevit_xxs(pretrained=pretrained)
-
-    backbone = nn.Sequential(*list(model_backbone.children())[:-1])
-
-    # Output channels from the final convolutional layer.
-    backbone.out_channels = 320
-
-    # Generate anchors using the RPN. Here, we are using 5x3 anchors.
-    # Meaning, anchors with 5 different sizes and 3 different aspect 
-    # ratios.
-    anchor_generator = AnchorGenerator(
-        sizes=((32, 64, 128, 256, 512),),
-        aspect_ratios=((0.5, 1.0, 2.0),)
-    )
-
-    # Feature maps to perform RoI cropping.
-    # If backbone returns a Tensor, `featmap_names` is expected to
-    # be [0]. We can choose which feature maps to use.
-    roi_pooler = torchvision.ops.MultiScaleRoIAlign(
-        featmap_names=['0'],
-        output_size=7,
-        sampling_ratio=2
-    )
-
-    # Final Faster RCNN model.
-    model = FasterRCNN(
-        backbone=backbone,
-        num_classes=num_classes,
-        rpn_anchor_generator=anchor_generator,
-        box_roi_pool=roi_pooler
-    )
-    return model
-
-if __name__ == '__main__':
-    from model_summary import summary
-    model = create_model(num_classes=81, pretrained=True, coco_model=True)
-    try:
-        summary(model)
-    except:
-        print(model)
-    # Total parameters and trainable parameters.
-    total_params = sum(p.numel() for p in model.parameters())
-    print(f"{total_params:,} total parameters.")
-    total_trainable_params = sum(
-        p.numel() for p in model.parameters() if p.requires_grad)
-=======
 """
 Faster RCNN Head with MobileViT XXS (Extra Extra Small) as backbone.
 You need to install vision_transformers library for this.
@@ -142,5 +70,4 @@
     print(f"{total_params:,} total parameters.")
     total_trainable_params = sum(
         p.numel() for p in model.parameters() if p.requires_grad)
->>>>>>> 4e2f8a30
-    print(f"{total_trainable_params:,} training parameters.")+    print(f"{total_trainable_params:,} training parameters.")
