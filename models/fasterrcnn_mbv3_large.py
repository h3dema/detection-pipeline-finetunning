--- conflicted
+++ resolved
@@ -1,56 +1,3 @@
-<<<<<<< HEAD
-"""
-Faster RCNN model with the MobileNetV3 backbone from 
-Torchvision classification models.
-
-Reference: https://pytorch.org/tutorials/intermediate/torchvision_tutorial.html
-"""
-
-import torchvision
-
-from torchvision.models.detection import FasterRCNN
-from torchvision.models.detection.rpn import AnchorGenerator
-
-def create_model(num_classes=81, pretrained=True, coco_model=False):
-    # Load the pretrained MobileNetV3 large features.
-    backbone = torchvision.models.mobilenet_v3_large(weights='DEFAULT').features
-
-    # We need the output channels of the last convolutional layers from
-    # the features for the Faster RCNN model.
-    # It is 960 for MobileNetV3.
-    backbone.out_channels = 960
-
-    # Generate anchors using the RPN. Here, we are using 5x3 anchors.
-    # Meaning, anchors with 5 different sizes and 3 different aspect 
-    # ratios.
-    anchor_generator = AnchorGenerator(
-        sizes=((32, 64, 128, 256, 512),),
-        aspect_ratios=((0.5, 1.0, 2.0),)
-    )
-
-    # Feature maps to perform RoI cropping.
-    # If backbone returns a Tensor, `featmap_names` is expected to
-    # be [0]. We can choose which feature maps to use.
-    roi_pooler = torchvision.ops.MultiScaleRoIAlign(
-        featmap_names=['0'],
-        output_size=7,
-        sampling_ratio=2
-    )
-
-    # Final Faster RCNN model.
-    model = FasterRCNN(
-        backbone=backbone,
-        num_classes=num_classes,
-        rpn_anchor_generator=anchor_generator,
-        box_roi_pool=roi_pooler
-    )
-
-    return model
-
-if __name__ == '__main__':
-    from model_summary import summary
-    model = create_model(num_classes=81, pretrained=True, coco_model=True)
-=======
 """
 Faster RCNN model with the MobileNetV3 backbone from
 Torchvision classification models.
@@ -103,5 +50,4 @@
 if __name__ == '__main__':
     from model_summary import summary
     model = create_model(num_classes=81, pretrained=True, coco_model=True)
->>>>>>> 4e2f8a30
-    summary(model)+    summary(model)
