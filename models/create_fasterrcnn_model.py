<<<<<<< HEAD
from models import *

def return_fasterrcnn_resnet50_fpn(
    num_classes, pretrained=True, coco_model=False
):
    model = fasterrcnn_resnet50_fpn.create_model(
        num_classes, pretrained=pretrained, coco_model=coco_model
    )
    return model

def return_fasterrcnn_mobilenetv3_large_fpn(
    num_classes, pretrained=True, coco_model=False
):
    model = fasterrcnn_mobilenetv3_large_fpn.create_model(
        num_classes, pretrained=pretrained, coco_model=coco_model
    )
    return model

def return_fasterrcnn_mobilenetv3_large_320_fpn(
    num_classes, pretrained=True, coco_model=False
):    
    model = fasterrcnn_mobilenetv3_large_320_fpn.create_model(
        num_classes, pretrained=pretrained, coco_model=coco_model
    )
    return model

def return_fasterrcnn_resnet18(
    num_classes, pretrained=True, coco_model=False
):
    model = fasterrcnn_resnet18.create_model(
        num_classes, pretrained, coco_model
    )
    return model

def return_fasterrcnn_custom_resnet(
    num_classes, pretrained=True, coco_model=False
):
    model = fasterrcnn_custom_resnet.create_model(
        num_classes, pretrained, coco_model
    )
    return model

def return_fasterrcnn_darknet(
    num_classes, pretrained=True, coco_model=False
):
    model = fasterrcnn_darknet.create_model(
        num_classes, pretrained, coco_model
    )
    return model

def return_fasterrcnn_squeezenet1_0(
    num_classes, pretrained=True, coco_model=False
):
    model = fasterrcnn_squeezenet1_0.create_model(
        num_classes, pretrained, coco_model
    )
    return model

def return_fasterrcnn_squeezenet1_1(
    num_classes, pretrained=True, coco_model=False
):
    model = fasterrcnn_squeezenet1_1.create_model(
        num_classes, pretrained, coco_model
    )
    return model

def return_fasterrcnn_mini_darknet(
    num_classes, pretrained=True, coco_model=False
):
    model = fasterrcnn_mini_darknet.create_model(
        num_classes, pretrained, coco_model
    )
    return model

def return_fasterrcnn_squeezenet1_1_small_head(
    num_classes, pretrained=True, coco_model=False
):
    model = fasterrcnn_squeezenet1_1_small_head.create_model(
        num_classes, pretrained, coco_model
    )
    return model

def return_fasterrcnn_mini_squeezenet1_1_small_head(
    num_classes, pretrained=True, coco_model=False
):
    model = fasterrcnn_mini_squeezenet1_1_small_head.create_model(
        num_classes, pretrained, coco_model
    )
    return model

def return_fasterrcnn_mini_squeezenet1_1_tiny_head(
    num_classes, pretrained=True, coco_model=False
):
    model = fasterrcnn_mini_squeezenet1_1_tiny_head.create_model(
        num_classes, pretrained, coco_model
    )
    return model

def return_fasterrcnn_mbv3_small_nano_head(
    num_classes, pretrained=True, coco_model=False
):
    model = fasterrcnn_mbv3_small_nano_head.create_model(
        num_classes, pretrained, coco_model
    )
    return model

def return_fasterrcnn_mini_darknet_nano_head(
    num_classes, pretrained=True, coco_model=False
):
    model = fasterrcnn_mini_darknet_nano_head.create_model(
        num_classes, pretrained, coco_model
    )
    return model

def return_fasterrcnn_efficientnet_b0(
    num_classes, pretrained=True, coco_model=False
):
    model = fasterrcnn_efficientnet_b0.create_model(
        num_classes, pretrained, coco_model
    )
    return model

def return_fasterrcnn_nano(
    num_classes, pretrained=True, coco_model=False
):
    model = fasterrcnn_nano.create_model(
        num_classes, pretrained, coco_model
    )
    return model

def return_fasterrcnn_resnet152(
    num_classes, pretrained=True, coco_model=False
):
    model = fasterrcnn_resnet152.create_model(
        num_classes, pretrained, coco_model
    )
    return model

def return_fasterrcnn_resnet50_fpn_v2(
    num_classes, pretrained=True, coco_model=False
):
    model = fasterrcnn_resnet50_fpn_v2.create_model(
        num_classes, pretrained=pretrained, coco_model=coco_model
    )
    return model

def return_fasterrcnn_convnext_small(
    num_classes, pretrained=True, coco_model=False
):
    model = fasterrcnn_convnext_small.create_model(
        num_classes, pretrained=pretrained, coco_model=coco_model
    )
    return model

def return_fasterrcnn_convnext_tiny(
    num_classes, pretrained=True, coco_model=False
):
    model = fasterrcnn_convnext_tiny.create_model(
        num_classes, pretrained=pretrained, coco_model=coco_model
    )
    return model

def return_fasterrcnn_resnet101(
    num_classes, pretrained=True, coco_model=False
):
    model = fasterrcnn_resnet101.create_model(
        num_classes, pretrained=pretrained, coco_model=coco_model
    )
    return model

def return_fasterrcnn_vitdet(
    num_classes, pretrained=True, coco_model=False
):
    model = fasterrcnn_vitdet.create_model(
        num_classes, pretrained, coco_model=coco_model
    )
    return model

def return_fasterrcnn_vitdet_tiny(
    num_classes, pretrained=True, coco_model=False
):
    model = fasterrcnn_vitdet_tiny.create_model(
        num_classes, pretrained, coco_model=coco_model
    )
    return model

def return_fasterrcnn_mobilevit_xxs(
    num_classes, pretrained=True, coco_model=False
):
    model = fasterrcnn_mobilevit_xxs.create_model(
        num_classes, pretrained, coco_model=coco_model
    )
    return model

def return_fasterrcnn_regnet_y_400mf(
    num_classes, pretrained=True, coco_model=False
):
    model = fasterrcnn_regnet_y_400mf.create_model(
        num_classes, pretrained, coco_model=coco_model
    )
    return model

def return_fasterrcnn_vgg16(
    num_classes, pretrained=True, coco_model=False
):
    model = fasterrcnn_vgg16.create_model(
        num_classes, pretrained, coco_model=coco_model
    )
    return model

create_model = {
    'fasterrcnn_resnet50_fpn': return_fasterrcnn_resnet50_fpn,
    'fasterrcnn_mobilenetv3_large_fpn': return_fasterrcnn_mobilenetv3_large_fpn,
    'fasterrcnn_mobilenetv3_large_320_fpn': return_fasterrcnn_mobilenetv3_large_320_fpn,
    'fasterrcnn_resnet18': return_fasterrcnn_resnet18,
    'fasterrcnn_custom_resnet': return_fasterrcnn_custom_resnet,
    'fasterrcnn_darknet': return_fasterrcnn_darknet,
    'fasterrcnn_squeezenet1_0': return_fasterrcnn_squeezenet1_0,
    'fasterrcnn_squeezenet1_1': return_fasterrcnn_squeezenet1_1,
    'fasterrcnn_mini_darknet': return_fasterrcnn_mini_darknet,
    'fasterrcnn_squeezenet1_1_small_head': return_fasterrcnn_squeezenet1_1_small_head,
    'fasterrcnn_mini_squeezenet1_1_small_head': return_fasterrcnn_mini_squeezenet1_1_small_head,
    'fasterrcnn_mini_squeezenet1_1_tiny_head': return_fasterrcnn_mini_squeezenet1_1_tiny_head,
    'fasterrcnn_mbv3_small_nano_head': return_fasterrcnn_mbv3_small_nano_head,
    'fasterrcnn_mini_darknet_nano_head': return_fasterrcnn_mini_darknet_nano_head,
    'fasterrcnn_efficientnet_b0': return_fasterrcnn_efficientnet_b0,
    'fasterrcnn_nano': return_fasterrcnn_nano,
    'fasterrcnn_resnet152': return_fasterrcnn_resnet152,
    'fasterrcnn_resnet50_fpn_v2': return_fasterrcnn_resnet50_fpn_v2,
    'fasterrcnn_convnext_small': return_fasterrcnn_convnext_small, 
    'fasterrcnn_convnext_tiny': return_fasterrcnn_convnext_tiny,
    'fasterrcnn_resnet101': return_fasterrcnn_resnet101,
    'fasterrcnn_vitdet': return_fasterrcnn_vitdet,
    'fasterrcnn_vitdet_tiny': return_fasterrcnn_vitdet_tiny,
    'fasterrcnn_mobilevit_xxs': return_fasterrcnn_mobilevit_xxs,
    'fasterrcnn_regnet_y_400mf': return_fasterrcnn_regnet_y_400mf,
    'fasterrcnn_vgg16': return_fasterrcnn_vgg16
=======
from models import *


def return_fasterrcnn_resnet50_fpn(
    num_classes, pretrained=True, coco_model=False
):
    model = fasterrcnn_resnet50_fpn.create_model(
        num_classes, pretrained=pretrained, coco_model=coco_model
    )
    return model


def return_fasterrcnn_mobilenetv3_large_fpn(
    num_classes, pretrained=True, coco_model=False
):
    model = fasterrcnn_mobilenetv3_large_fpn.create_model(
        num_classes, pretrained=pretrained, coco_model=coco_model
    )
    return model


def return_fasterrcnn_mobilenetv3_large_320_fpn(
    num_classes, pretrained=True, coco_model=False
):
    model = fasterrcnn_mobilenetv3_large_320_fpn.create_model(
        num_classes, pretrained=pretrained, coco_model=coco_model
    )
    return model


def return_fasterrcnn_resnet18(
    num_classes, pretrained=True, coco_model=False
):
    model = fasterrcnn_resnet18.create_model(
        num_classes, pretrained, coco_model
    )
    return model


def return_fasterrcnn_custom_resnet(
    num_classes, pretrained=True, coco_model=False
):
    model = fasterrcnn_custom_resnet.create_model(
        num_classes, pretrained, coco_model
    )
    return model


def return_fasterrcnn_darknet(
    num_classes, pretrained=True, coco_model=False
):
    model = fasterrcnn_darknet.create_model(
        num_classes, pretrained, coco_model
    )
    return model


def return_fasterrcnn_squeezenet1_0(
    num_classes, pretrained=True, coco_model=False
):
    model = fasterrcnn_squeezenet1_0.create_model(
        num_classes, pretrained, coco_model
    )
    return model


def return_fasterrcnn_squeezenet1_1(
    num_classes, pretrained=True, coco_model=False
):
    model = fasterrcnn_squeezenet1_1.create_model(
        num_classes, pretrained, coco_model
    )
    return model


def return_fasterrcnn_mini_darknet(
    num_classes, pretrained=True, coco_model=False
):
    model = fasterrcnn_mini_darknet.create_model(
        num_classes, pretrained, coco_model
    )
    return model


def return_fasterrcnn_squeezenet1_1_small_head(
    num_classes, pretrained=True, coco_model=False
):
    model = fasterrcnn_squeezenet1_1_small_head.create_model(
        num_classes, pretrained, coco_model
    )
    return model


def return_fasterrcnn_mini_squeezenet1_1_small_head(
    num_classes, pretrained=True, coco_model=False
):
    model = fasterrcnn_mini_squeezenet1_1_small_head.create_model(
        num_classes, pretrained, coco_model
    )
    return model


def return_fasterrcnn_mini_squeezenet1_1_tiny_head(
    num_classes, pretrained=True, coco_model=False
):
    model = fasterrcnn_mini_squeezenet1_1_tiny_head.create_model(
        num_classes, pretrained, coco_model
    )
    return model


def return_fasterrcnn_mbv3_small_nano_head(
    num_classes, pretrained=True, coco_model=False
):
    model = fasterrcnn_mbv3_small_nano_head.create_model(
        num_classes, pretrained, coco_model
    )
    return model


def return_fasterrcnn_mini_darknet_nano_head(
    num_classes, pretrained=True, coco_model=False
):
    model = fasterrcnn_mini_darknet_nano_head.create_model(
        num_classes, pretrained, coco_model
    )
    return model


def return_fasterrcnn_efficientnet_b0(
    num_classes, pretrained=True, coco_model=False
):
    model = fasterrcnn_efficientnet_b0.create_model(
        num_classes, pretrained, coco_model
    )
    return model


def return_fasterrcnn_nano(
    num_classes, pretrained=True, coco_model=False
):
    model = fasterrcnn_nano.create_model(
        num_classes, pretrained, coco_model
    )
    return model


def return_fasterrcnn_resnet152(
    num_classes, pretrained=True, coco_model=False
):
    model = fasterrcnn_resnet152.create_model(
        num_classes, pretrained, coco_model
    )
    return model


def return_fasterrcnn_resnet50_fpn_v2(
    num_classes, pretrained=True, coco_model=False
):
    model = fasterrcnn_resnet50_fpn_v2.create_model(
        num_classes, pretrained=pretrained, coco_model=coco_model
    )
    return model


def return_fasterrcnn_convnext_small(
    num_classes, pretrained=True, coco_model=False
):
    model = fasterrcnn_convnext_small.create_model(
        num_classes, pretrained=pretrained, coco_model=coco_model
    )
    return model


def return_fasterrcnn_convnext_tiny(
    num_classes, pretrained=True, coco_model=False
):
    model = fasterrcnn_convnext_tiny.create_model(
        num_classes, pretrained=pretrained, coco_model=coco_model
    )
    return model


def return_fasterrcnn_resnet101(
    num_classes, pretrained=True, coco_model=False
):
    model = fasterrcnn_resnet101.create_model(
        num_classes, pretrained=pretrained, coco_model=coco_model
    )
    return model


def return_fasterrcnn_vitdet(
    num_classes, pretrained=True, coco_model=False
):
    model = fasterrcnn_vitdet.create_model(
        num_classes, pretrained, coco_model=coco_model
    )
    return model


def return_fasterrcnn_vitdet_tiny(
    num_classes, pretrained=True, coco_model=False
):
    model = fasterrcnn_vitdet_tiny.create_model(
        num_classes, pretrained, coco_model=coco_model
    )
    return model


def return_fasterrcnn_mobilevit_xxs(
    num_classes, pretrained=True, coco_model=False
):
    model = fasterrcnn_mobilevit_xxs.create_model(
        num_classes, pretrained, coco_model=coco_model
    )
    return model


def return_fasterrcnn_regnet_y_400mf(
    num_classes, pretrained=True, coco_model=False
):
    model = fasterrcnn_regnet_y_400mf.create_model(
        num_classes, pretrained, coco_model=coco_model
    )
    return model


def return_fasterrcnn_vgg16(
    num_classes, pretrained=True, coco_model=False
):
    model = fasterrcnn_vgg16.create_model(
        num_classes, pretrained, coco_model=coco_model
    )
    return model


create_model = {
    'fasterrcnn_resnet50_fpn': return_fasterrcnn_resnet50_fpn,
    'fasterrcnn_mobilenetv3_large_fpn': return_fasterrcnn_mobilenetv3_large_fpn,
    'fasterrcnn_mobilenetv3_large_320_fpn': return_fasterrcnn_mobilenetv3_large_320_fpn,
    'fasterrcnn_resnet18': return_fasterrcnn_resnet18,
    'fasterrcnn_custom_resnet': return_fasterrcnn_custom_resnet,
    'fasterrcnn_darknet': return_fasterrcnn_darknet,
    'fasterrcnn_squeezenet1_0': return_fasterrcnn_squeezenet1_0,
    'fasterrcnn_squeezenet1_1': return_fasterrcnn_squeezenet1_1,
    'fasterrcnn_mini_darknet': return_fasterrcnn_mini_darknet,
    'fasterrcnn_squeezenet1_1_small_head': return_fasterrcnn_squeezenet1_1_small_head,
    'fasterrcnn_mini_squeezenet1_1_small_head': return_fasterrcnn_mini_squeezenet1_1_small_head,
    'fasterrcnn_mini_squeezenet1_1_tiny_head': return_fasterrcnn_mini_squeezenet1_1_tiny_head,
    'fasterrcnn_mbv3_small_nano_head': return_fasterrcnn_mbv3_small_nano_head,
    'fasterrcnn_mini_darknet_nano_head': return_fasterrcnn_mini_darknet_nano_head,
    'fasterrcnn_efficientnet_b0': return_fasterrcnn_efficientnet_b0,
    'fasterrcnn_nano': return_fasterrcnn_nano,
    'fasterrcnn_resnet152': return_fasterrcnn_resnet152,
    'fasterrcnn_resnet50_fpn_v2': return_fasterrcnn_resnet50_fpn_v2,
    'fasterrcnn_convnext_small': return_fasterrcnn_convnext_small,
    'fasterrcnn_convnext_tiny': return_fasterrcnn_convnext_tiny,
    'fasterrcnn_resnet101': return_fasterrcnn_resnet101,
    'fasterrcnn_vitdet': return_fasterrcnn_vitdet,
    'fasterrcnn_vitdet_tiny': return_fasterrcnn_vitdet_tiny,
    'fasterrcnn_mobilevit_xxs': return_fasterrcnn_mobilevit_xxs,
    'fasterrcnn_regnet_y_400mf': return_fasterrcnn_regnet_y_400mf,
    'fasterrcnn_vgg16': return_fasterrcnn_vgg16
>>>>>>> 4e2f8a30
}<|MERGE_RESOLUTION|>--- conflicted
+++ resolved
@@ -1,242 +1,3 @@
-<<<<<<< HEAD
-from models import *
-
-def return_fasterrcnn_resnet50_fpn(
-    num_classes, pretrained=True, coco_model=False
-):
-    model = fasterrcnn_resnet50_fpn.create_model(
-        num_classes, pretrained=pretrained, coco_model=coco_model
-    )
-    return model
-
-def return_fasterrcnn_mobilenetv3_large_fpn(
-    num_classes, pretrained=True, coco_model=False
-):
-    model = fasterrcnn_mobilenetv3_large_fpn.create_model(
-        num_classes, pretrained=pretrained, coco_model=coco_model
-    )
-    return model
-
-def return_fasterrcnn_mobilenetv3_large_320_fpn(
-    num_classes, pretrained=True, coco_model=False
-):    
-    model = fasterrcnn_mobilenetv3_large_320_fpn.create_model(
-        num_classes, pretrained=pretrained, coco_model=coco_model
-    )
-    return model
-
-def return_fasterrcnn_resnet18(
-    num_classes, pretrained=True, coco_model=False
-):
-    model = fasterrcnn_resnet18.create_model(
-        num_classes, pretrained, coco_model
-    )
-    return model
-
-def return_fasterrcnn_custom_resnet(
-    num_classes, pretrained=True, coco_model=False
-):
-    model = fasterrcnn_custom_resnet.create_model(
-        num_classes, pretrained, coco_model
-    )
-    return model
-
-def return_fasterrcnn_darknet(
-    num_classes, pretrained=True, coco_model=False
-):
-    model = fasterrcnn_darknet.create_model(
-        num_classes, pretrained, coco_model
-    )
-    return model
-
-def return_fasterrcnn_squeezenet1_0(
-    num_classes, pretrained=True, coco_model=False
-):
-    model = fasterrcnn_squeezenet1_0.create_model(
-        num_classes, pretrained, coco_model
-    )
-    return model
-
-def return_fasterrcnn_squeezenet1_1(
-    num_classes, pretrained=True, coco_model=False
-):
-    model = fasterrcnn_squeezenet1_1.create_model(
-        num_classes, pretrained, coco_model
-    )
-    return model
-
-def return_fasterrcnn_mini_darknet(
-    num_classes, pretrained=True, coco_model=False
-):
-    model = fasterrcnn_mini_darknet.create_model(
-        num_classes, pretrained, coco_model
-    )
-    return model
-
-def return_fasterrcnn_squeezenet1_1_small_head(
-    num_classes, pretrained=True, coco_model=False
-):
-    model = fasterrcnn_squeezenet1_1_small_head.create_model(
-        num_classes, pretrained, coco_model
-    )
-    return model
-
-def return_fasterrcnn_mini_squeezenet1_1_small_head(
-    num_classes, pretrained=True, coco_model=False
-):
-    model = fasterrcnn_mini_squeezenet1_1_small_head.create_model(
-        num_classes, pretrained, coco_model
-    )
-    return model
-
-def return_fasterrcnn_mini_squeezenet1_1_tiny_head(
-    num_classes, pretrained=True, coco_model=False
-):
-    model = fasterrcnn_mini_squeezenet1_1_tiny_head.create_model(
-        num_classes, pretrained, coco_model
-    )
-    return model
-
-def return_fasterrcnn_mbv3_small_nano_head(
-    num_classes, pretrained=True, coco_model=False
-):
-    model = fasterrcnn_mbv3_small_nano_head.create_model(
-        num_classes, pretrained, coco_model
-    )
-    return model
-
-def return_fasterrcnn_mini_darknet_nano_head(
-    num_classes, pretrained=True, coco_model=False
-):
-    model = fasterrcnn_mini_darknet_nano_head.create_model(
-        num_classes, pretrained, coco_model
-    )
-    return model
-
-def return_fasterrcnn_efficientnet_b0(
-    num_classes, pretrained=True, coco_model=False
-):
-    model = fasterrcnn_efficientnet_b0.create_model(
-        num_classes, pretrained, coco_model
-    )
-    return model
-
-def return_fasterrcnn_nano(
-    num_classes, pretrained=True, coco_model=False
-):
-    model = fasterrcnn_nano.create_model(
-        num_classes, pretrained, coco_model
-    )
-    return model
-
-def return_fasterrcnn_resnet152(
-    num_classes, pretrained=True, coco_model=False
-):
-    model = fasterrcnn_resnet152.create_model(
-        num_classes, pretrained, coco_model
-    )
-    return model
-
-def return_fasterrcnn_resnet50_fpn_v2(
-    num_classes, pretrained=True, coco_model=False
-):
-    model = fasterrcnn_resnet50_fpn_v2.create_model(
-        num_classes, pretrained=pretrained, coco_model=coco_model
-    )
-    return model
-
-def return_fasterrcnn_convnext_small(
-    num_classes, pretrained=True, coco_model=False
-):
-    model = fasterrcnn_convnext_small.create_model(
-        num_classes, pretrained=pretrained, coco_model=coco_model
-    )
-    return model
-
-def return_fasterrcnn_convnext_tiny(
-    num_classes, pretrained=True, coco_model=False
-):
-    model = fasterrcnn_convnext_tiny.create_model(
-        num_classes, pretrained=pretrained, coco_model=coco_model
-    )
-    return model
-
-def return_fasterrcnn_resnet101(
-    num_classes, pretrained=True, coco_model=False
-):
-    model = fasterrcnn_resnet101.create_model(
-        num_classes, pretrained=pretrained, coco_model=coco_model
-    )
-    return model
-
-def return_fasterrcnn_vitdet(
-    num_classes, pretrained=True, coco_model=False
-):
-    model = fasterrcnn_vitdet.create_model(
-        num_classes, pretrained, coco_model=coco_model
-    )
-    return model
-
-def return_fasterrcnn_vitdet_tiny(
-    num_classes, pretrained=True, coco_model=False
-):
-    model = fasterrcnn_vitdet_tiny.create_model(
-        num_classes, pretrained, coco_model=coco_model
-    )
-    return model
-
-def return_fasterrcnn_mobilevit_xxs(
-    num_classes, pretrained=True, coco_model=False
-):
-    model = fasterrcnn_mobilevit_xxs.create_model(
-        num_classes, pretrained, coco_model=coco_model
-    )
-    return model
-
-def return_fasterrcnn_regnet_y_400mf(
-    num_classes, pretrained=True, coco_model=False
-):
-    model = fasterrcnn_regnet_y_400mf.create_model(
-        num_classes, pretrained, coco_model=coco_model
-    )
-    return model
-
-def return_fasterrcnn_vgg16(
-    num_classes, pretrained=True, coco_model=False
-):
-    model = fasterrcnn_vgg16.create_model(
-        num_classes, pretrained, coco_model=coco_model
-    )
-    return model
-
-create_model = {
-    'fasterrcnn_resnet50_fpn': return_fasterrcnn_resnet50_fpn,
-    'fasterrcnn_mobilenetv3_large_fpn': return_fasterrcnn_mobilenetv3_large_fpn,
-    'fasterrcnn_mobilenetv3_large_320_fpn': return_fasterrcnn_mobilenetv3_large_320_fpn,
-    'fasterrcnn_resnet18': return_fasterrcnn_resnet18,
-    'fasterrcnn_custom_resnet': return_fasterrcnn_custom_resnet,
-    'fasterrcnn_darknet': return_fasterrcnn_darknet,
-    'fasterrcnn_squeezenet1_0': return_fasterrcnn_squeezenet1_0,
-    'fasterrcnn_squeezenet1_1': return_fasterrcnn_squeezenet1_1,
-    'fasterrcnn_mini_darknet': return_fasterrcnn_mini_darknet,
-    'fasterrcnn_squeezenet1_1_small_head': return_fasterrcnn_squeezenet1_1_small_head,
-    'fasterrcnn_mini_squeezenet1_1_small_head': return_fasterrcnn_mini_squeezenet1_1_small_head,
-    'fasterrcnn_mini_squeezenet1_1_tiny_head': return_fasterrcnn_mini_squeezenet1_1_tiny_head,
-    'fasterrcnn_mbv3_small_nano_head': return_fasterrcnn_mbv3_small_nano_head,
-    'fasterrcnn_mini_darknet_nano_head': return_fasterrcnn_mini_darknet_nano_head,
-    'fasterrcnn_efficientnet_b0': return_fasterrcnn_efficientnet_b0,
-    'fasterrcnn_nano': return_fasterrcnn_nano,
-    'fasterrcnn_resnet152': return_fasterrcnn_resnet152,
-    'fasterrcnn_resnet50_fpn_v2': return_fasterrcnn_resnet50_fpn_v2,
-    'fasterrcnn_convnext_small': return_fasterrcnn_convnext_small, 
-    'fasterrcnn_convnext_tiny': return_fasterrcnn_convnext_tiny,
-    'fasterrcnn_resnet101': return_fasterrcnn_resnet101,
-    'fasterrcnn_vitdet': return_fasterrcnn_vitdet,
-    'fasterrcnn_vitdet_tiny': return_fasterrcnn_vitdet_tiny,
-    'fasterrcnn_mobilevit_xxs': return_fasterrcnn_mobilevit_xxs,
-    'fasterrcnn_regnet_y_400mf': return_fasterrcnn_regnet_y_400mf,
-    'fasterrcnn_vgg16': return_fasterrcnn_vgg16
-=======
 from models import *
 
 
@@ -501,5 +262,4 @@
     'fasterrcnn_mobilevit_xxs': return_fasterrcnn_mobilevit_xxs,
     'fasterrcnn_regnet_y_400mf': return_fasterrcnn_regnet_y_400mf,
     'fasterrcnn_vgg16': return_fasterrcnn_vgg16
->>>>>>> 4e2f8a30
-}+}
