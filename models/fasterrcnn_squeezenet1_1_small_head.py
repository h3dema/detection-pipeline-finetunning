--- conflicted
+++ resolved
@@ -1,122 +1,3 @@
-<<<<<<< HEAD
-"""
-Backbone: SqueezeNet1_1
-Torchvision link: https://pytorch.org/vision/stable/models.html#id15
-SqueezeNet repo: https://github.com/forresti/SqueezeNet/tree/master/SqueezeNet_v1.1
-
-Detection Head: Custom Mini Faster RCNN Head. 
-"""
-
-import torchvision
-import torch
-import torch.nn.functional as F
-
-from torch import nn
-from torchvision.models.detection import FasterRCNN
-from torchvision.models.detection.rpn import AnchorGenerator
-
-class TwoMLPHead(nn.Module):
-    """
-    Standard heads for FPN-based models
-
-    Args:
-        in_channels (int): number of input channels
-        representation_size (int): size of the intermediate representation
-    """
-
-    def __init__(self, in_channels, representation_size):
-        super().__init__()
-
-        self.fc6 = nn.Linear(in_channels, representation_size)
-        self.fc7 = nn.Linear(representation_size, representation_size)
-
-    def forward(self, x):
-        x = x.flatten(start_dim=1)
-
-        x = F.relu(self.fc6(x))
-        x = F.relu(self.fc7(x))
-
-        return x
-
-class FastRCNNPredictor(nn.Module):
-    """
-    Standard classification + bounding box regression layers
-    for Fast R-CNN.
-
-    Args:
-        in_channels (int): number of input channels
-        num_classes (int): number of output classes (including background)
-    """
-
-    def __init__(self, in_channels, num_classes):
-        super().__init__()
-        self.cls_score = nn.Linear(in_channels, num_classes)
-        self.bbox_pred = nn.Linear(in_channels, num_classes * 4)
-
-    def forward(self, x):
-        if x.dim() == 4:
-            torch._assert(
-                list(x.shape[2:]) == [1, 1],
-                f"x has the wrong shape, expecting the last two dimensions to be [1,1] instead of {list(x.shape[2:])}",
-            )
-        x = x.flatten(start_dim=1)
-        scores = self.cls_score(x)
-        bbox_deltas = self.bbox_pred(x)
-
-        return scores, bbox_deltas
-
-def create_model(num_classes=81, pretrained=True, coco_model=False):
-    # Load the pretrained SqueezeNet1_1 backbone.
-    backbone = torchvision.models.squeezenet1_1(pretrained=pretrained).features
-
-    # We need the output channels of the last convolutional layers from
-    # the features for the Faster RCNN model.
-    # It is 512 for SqueezeNet1_1.
-    backbone.out_channels = 512
-
-    # Generate anchors using the RPN. Here, we are using 5x3 anchors.
-    # Meaning, anchors with 5 different sizes and 3 different aspect 
-    # ratios.
-    anchor_generator = AnchorGenerator(
-        sizes=((32, 64, 128, 256, 512),),
-        aspect_ratios=((0.5, 1.0, 2.0),)
-    )
-
-    # Feature maps to perform RoI cropping.
-    # If backbone returns a Tensor, `featmap_names` is expected to
-    # be [0]. We can choose which feature maps to use.
-    roi_pooler = torchvision.ops.MultiScaleRoIAlign(
-        featmap_names=['0'],
-        output_size=7,
-        sampling_ratio=2
-    )
-
-    representation_size = 512
-
-    # Box head.
-    box_head = TwoMLPHead(
-        in_channels=backbone.out_channels * roi_pooler.output_size[0] ** 2, 
-        representation_size=representation_size
-    )
-
-    # Box predictor.
-    box_predictor = FastRCNNPredictor(representation_size, num_classes)
-
-    # Final Faster RCNN model.
-    model = FasterRCNN(
-        backbone=backbone,
-        num_classes=None, # Num classes shoule be None when `box_predictor` is provided.
-        rpn_anchor_generator=anchor_generator,
-        box_roi_pool=roi_pooler,
-        box_head=box_head,
-        box_predictor=box_predictor
-    )
-    return model
-
-if __name__ == '__main__':
-    from model_summary import summary
-    model = create_model(num_classes=81, pretrained=True, coco_model=True)
-=======
 """
 Backbone: SqueezeNet1_1
 Torchvision link: https://pytorch.org/vision/stable/models.html#id15
@@ -238,5 +119,4 @@
 if __name__ == '__main__':
     from model_summary import summary
     model = create_model(num_classes=81, pretrained=True, coco_model=True)
->>>>>>> 4e2f8a30
-    summary(model)+    summary(model)
